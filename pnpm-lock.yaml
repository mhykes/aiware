lockfileVersion: '6.0'

settings:
  autoInstallPeers: true
  excludeLinksFromLockfile: false

dependencies:
  '@prisma/client':
    specifier: 5.1.0
    version: 5.1.0(prisma@5.1.0)
  faiss-node:
    specifier: ^0.2.2
    version: 0.2.2
  glob:
    specifier: ^10.3.3
    version: 10.3.3
  langchain:
    specifier: ^0.0.120
<<<<<<< HEAD
    version: 0.0.120(faiss-node@0.2.2)
=======
    version: 0.0.120
  parse-gitignore:
    specifier: ^2.0.0
    version: 2.0.0
>>>>>>> db2f7cef
  prisma:
    specifier: ^5.1.0
    version: 5.1.0
  prompt-sync:
    specifier: ^4.2.0
    version: 4.2.0

devDependencies:
  '@types/node':
    specifier: ^20.4.5
    version: 20.4.5
  '@types/parse-gitignore':
    specifier: ^1.0.0
    version: 1.0.0
  '@types/prompt-sync':
    specifier: ^4.2.0
    version: 4.2.0
  tsx:
    specifier: ^3.12.7
    version: 3.12.7
  typescript:
    specifier: ^5.1.6
    version: 5.1.6

packages:

  /@anthropic-ai/sdk@0.5.9:
    resolution: {integrity: sha512-9/TYca4qSe0xG40LLNf5vemybw5JAKF5OE6Eiyc+O+h3+VGGPeOKo+1SHaWBP5zS7bGX2o3Ne6EonPWyh9oNqA==}
    dependencies:
      '@types/node': 18.17.1
      '@types/node-fetch': 2.6.4
      abort-controller: 3.0.0
      agentkeepalive: 4.3.0
      digest-fetch: 1.3.0
      form-data-encoder: 1.7.2
      formdata-node: 4.4.1
      node-fetch: 2.6.12
    transitivePeerDependencies:
      - encoding
      - supports-color
    dev: false

  /@esbuild-kit/cjs-loader@2.4.2:
    resolution: {integrity: sha512-BDXFbYOJzT/NBEtp71cvsrGPwGAMGRB/349rwKuoxNSiKjPraNNnlK6MIIabViCjqZugu6j+xeMDlEkWdHHJSg==}
    dependencies:
      '@esbuild-kit/core-utils': 3.1.0
      get-tsconfig: 4.6.2
    dev: true

  /@esbuild-kit/core-utils@3.1.0:
    resolution: {integrity: sha512-Uuk8RpCg/7fdHSceR1M6XbSZFSuMrxcePFuGgyvsBn+u339dk5OeL4jv2EojwTN2st/unJGsVm4qHWjWNmJ/tw==}
    dependencies:
      esbuild: 0.17.19
      source-map-support: 0.5.21
    dev: true

  /@esbuild-kit/esm-loader@2.5.5:
    resolution: {integrity: sha512-Qwfvj/qoPbClxCRNuac1Du01r9gvNOT+pMYtJDapfB1eoGN1YlJ1BixLyL9WVENRx5RXgNLdfYdx/CuswlGhMw==}
    dependencies:
      '@esbuild-kit/core-utils': 3.1.0
      get-tsconfig: 4.6.2
    dev: true

  /@esbuild/android-arm64@0.17.19:
    resolution: {integrity: sha512-KBMWvEZooR7+kzY0BtbTQn0OAYY7CsiydT63pVEaPtVYF0hXbUaOyZog37DKxK7NF3XacBJOpYT4adIJh+avxA==}
    engines: {node: '>=12'}
    cpu: [arm64]
    os: [android]
    requiresBuild: true
    dev: true
    optional: true

  /@esbuild/android-arm@0.17.19:
    resolution: {integrity: sha512-rIKddzqhmav7MSmoFCmDIb6e2W57geRsM94gV2l38fzhXMwq7hZoClug9USI2pFRGL06f4IOPHHpFNOkWieR8A==}
    engines: {node: '>=12'}
    cpu: [arm]
    os: [android]
    requiresBuild: true
    dev: true
    optional: true

  /@esbuild/android-x64@0.17.19:
    resolution: {integrity: sha512-uUTTc4xGNDT7YSArp/zbtmbhO0uEEK9/ETW29Wk1thYUJBz3IVnvgEiEwEa9IeLyvnpKrWK64Utw2bgUmDveww==}
    engines: {node: '>=12'}
    cpu: [x64]
    os: [android]
    requiresBuild: true
    dev: true
    optional: true

  /@esbuild/darwin-arm64@0.17.19:
    resolution: {integrity: sha512-80wEoCfF/hFKM6WE1FyBHc9SfUblloAWx6FJkFWTWiCoht9Mc0ARGEM47e67W9rI09YoUxJL68WHfDRYEAvOhg==}
    engines: {node: '>=12'}
    cpu: [arm64]
    os: [darwin]
    requiresBuild: true
    dev: true
    optional: true

  /@esbuild/darwin-x64@0.17.19:
    resolution: {integrity: sha512-IJM4JJsLhRYr9xdtLytPLSH9k/oxR3boaUIYiHkAawtwNOXKE8KoU8tMvryogdcT8AU+Bflmh81Xn6Q0vTZbQw==}
    engines: {node: '>=12'}
    cpu: [x64]
    os: [darwin]
    requiresBuild: true
    dev: true
    optional: true

  /@esbuild/freebsd-arm64@0.17.19:
    resolution: {integrity: sha512-pBwbc7DufluUeGdjSU5Si+P3SoMF5DQ/F/UmTSb8HXO80ZEAJmrykPyzo1IfNbAoaqw48YRpv8shwd1NoI0jcQ==}
    engines: {node: '>=12'}
    cpu: [arm64]
    os: [freebsd]
    requiresBuild: true
    dev: true
    optional: true

  /@esbuild/freebsd-x64@0.17.19:
    resolution: {integrity: sha512-4lu+n8Wk0XlajEhbEffdy2xy53dpR06SlzvhGByyg36qJw6Kpfk7cp45DR/62aPH9mtJRmIyrXAS5UWBrJT6TQ==}
    engines: {node: '>=12'}
    cpu: [x64]
    os: [freebsd]
    requiresBuild: true
    dev: true
    optional: true

  /@esbuild/linux-arm64@0.17.19:
    resolution: {integrity: sha512-ct1Tg3WGwd3P+oZYqic+YZF4snNl2bsnMKRkb3ozHmnM0dGWuxcPTTntAF6bOP0Sp4x0PjSF+4uHQ1xvxfRKqg==}
    engines: {node: '>=12'}
    cpu: [arm64]
    os: [linux]
    requiresBuild: true
    dev: true
    optional: true

  /@esbuild/linux-arm@0.17.19:
    resolution: {integrity: sha512-cdmT3KxjlOQ/gZ2cjfrQOtmhG4HJs6hhvm3mWSRDPtZ/lP5oe8FWceS10JaSJC13GBd4eH/haHnqf7hhGNLerA==}
    engines: {node: '>=12'}
    cpu: [arm]
    os: [linux]
    requiresBuild: true
    dev: true
    optional: true

  /@esbuild/linux-ia32@0.17.19:
    resolution: {integrity: sha512-w4IRhSy1VbsNxHRQpeGCHEmibqdTUx61Vc38APcsRbuVgK0OPEnQ0YD39Brymn96mOx48Y2laBQGqgZ0j9w6SQ==}
    engines: {node: '>=12'}
    cpu: [ia32]
    os: [linux]
    requiresBuild: true
    dev: true
    optional: true

  /@esbuild/linux-loong64@0.17.19:
    resolution: {integrity: sha512-2iAngUbBPMq439a+z//gE+9WBldoMp1s5GWsUSgqHLzLJ9WoZLZhpwWuym0u0u/4XmZ3gpHmzV84PonE+9IIdQ==}
    engines: {node: '>=12'}
    cpu: [loong64]
    os: [linux]
    requiresBuild: true
    dev: true
    optional: true

  /@esbuild/linux-mips64el@0.17.19:
    resolution: {integrity: sha512-LKJltc4LVdMKHsrFe4MGNPp0hqDFA1Wpt3jE1gEyM3nKUvOiO//9PheZZHfYRfYl6AwdTH4aTcXSqBerX0ml4A==}
    engines: {node: '>=12'}
    cpu: [mips64el]
    os: [linux]
    requiresBuild: true
    dev: true
    optional: true

  /@esbuild/linux-ppc64@0.17.19:
    resolution: {integrity: sha512-/c/DGybs95WXNS8y3Ti/ytqETiW7EU44MEKuCAcpPto3YjQbyK3IQVKfF6nbghD7EcLUGl0NbiL5Rt5DMhn5tg==}
    engines: {node: '>=12'}
    cpu: [ppc64]
    os: [linux]
    requiresBuild: true
    dev: true
    optional: true

  /@esbuild/linux-riscv64@0.17.19:
    resolution: {integrity: sha512-FC3nUAWhvFoutlhAkgHf8f5HwFWUL6bYdvLc/TTuxKlvLi3+pPzdZiFKSWz/PF30TB1K19SuCxDTI5KcqASJqA==}
    engines: {node: '>=12'}
    cpu: [riscv64]
    os: [linux]
    requiresBuild: true
    dev: true
    optional: true

  /@esbuild/linux-s390x@0.17.19:
    resolution: {integrity: sha512-IbFsFbxMWLuKEbH+7sTkKzL6NJmG2vRyy6K7JJo55w+8xDk7RElYn6xvXtDW8HCfoKBFK69f3pgBJSUSQPr+4Q==}
    engines: {node: '>=12'}
    cpu: [s390x]
    os: [linux]
    requiresBuild: true
    dev: true
    optional: true

  /@esbuild/linux-x64@0.17.19:
    resolution: {integrity: sha512-68ngA9lg2H6zkZcyp22tsVt38mlhWde8l3eJLWkyLrp4HwMUr3c1s/M2t7+kHIhvMjglIBrFpncX1SzMckomGw==}
    engines: {node: '>=12'}
    cpu: [x64]
    os: [linux]
    requiresBuild: true
    dev: true
    optional: true

  /@esbuild/netbsd-x64@0.17.19:
    resolution: {integrity: sha512-CwFq42rXCR8TYIjIfpXCbRX0rp1jo6cPIUPSaWwzbVI4aOfX96OXY8M6KNmtPcg7QjYeDmN+DD0Wp3LaBOLf4Q==}
    engines: {node: '>=12'}
    cpu: [x64]
    os: [netbsd]
    requiresBuild: true
    dev: true
    optional: true

  /@esbuild/openbsd-x64@0.17.19:
    resolution: {integrity: sha512-cnq5brJYrSZ2CF6c35eCmviIN3k3RczmHz8eYaVlNasVqsNY+JKohZU5MKmaOI+KkllCdzOKKdPs762VCPC20g==}
    engines: {node: '>=12'}
    cpu: [x64]
    os: [openbsd]
    requiresBuild: true
    dev: true
    optional: true

  /@esbuild/sunos-x64@0.17.19:
    resolution: {integrity: sha512-vCRT7yP3zX+bKWFeP/zdS6SqdWB8OIpaRq/mbXQxTGHnIxspRtigpkUcDMlSCOejlHowLqII7K2JKevwyRP2rg==}
    engines: {node: '>=12'}
    cpu: [x64]
    os: [sunos]
    requiresBuild: true
    dev: true
    optional: true

  /@esbuild/win32-arm64@0.17.19:
    resolution: {integrity: sha512-yYx+8jwowUstVdorcMdNlzklLYhPxjniHWFKgRqH7IFlUEa0Umu3KuYplf1HUZZ422e3NU9F4LGb+4O0Kdcaag==}
    engines: {node: '>=12'}
    cpu: [arm64]
    os: [win32]
    requiresBuild: true
    dev: true
    optional: true

  /@esbuild/win32-ia32@0.17.19:
    resolution: {integrity: sha512-eggDKanJszUtCdlVs0RB+h35wNlb5v4TWEkq4vZcmVt5u/HiDZrTXe2bWFQUez3RgNHwx/x4sk5++4NSSicKkw==}
    engines: {node: '>=12'}
    cpu: [ia32]
    os: [win32]
    requiresBuild: true
    dev: true
    optional: true

  /@esbuild/win32-x64@0.17.19:
    resolution: {integrity: sha512-lAhycmKnVOuRYNtRtatQR1LPQf2oYCkRGkSFnseDAKPl8lu5SOsK/e1sXe5a0Pc5kHIHe6P2I/ilntNv2xf3cA==}
    engines: {node: '>=12'}
    cpu: [x64]
    os: [win32]
    requiresBuild: true
    dev: true
    optional: true

  /@isaacs/cliui@8.0.2:
    resolution: {integrity: sha512-O8jcjabXaleOG9DQ0+ARXWZBTfnP4WNAqzuiJK7ll44AmxGKv/J2M4TPjxjY3znBCfvBXFzucm1twdyFybFqEA==}
    engines: {node: '>=12'}
    dependencies:
      string-width: 5.1.2
      string-width-cjs: /string-width@4.2.3
      strip-ansi: 7.1.0
      strip-ansi-cjs: /strip-ansi@6.0.1
      wrap-ansi: 8.1.0
      wrap-ansi-cjs: /wrap-ansi@7.0.0
    dev: false

  /@pkgjs/parseargs@0.11.0:
    resolution: {integrity: sha512-+1VkjdD0QBLPodGrJUeqarH8VAIvQODIbwh9XpP5Syisf7YoQgsJKPNFoqqLQlu+VQ/tVSshMR6loPMn8U+dPg==}
    engines: {node: '>=14'}
    requiresBuild: true
    dev: false
    optional: true

  /@prisma/client@5.1.0(prisma@5.1.0):
    resolution: {integrity: sha512-aIxuXlH3p3Vy91buodQhYgAD9m0yuxJzpXMhc1ejQ/WN3pNNWzBA0iDcBObLq8DMdszcXmoLAk3hiRq/ZwBsOw==}
    engines: {node: '>=16.13'}
    requiresBuild: true
    peerDependencies:
      prisma: '*'
    peerDependenciesMeta:
      prisma:
        optional: true
    dependencies:
      '@prisma/engines-version': 5.1.0-28.a9b7003df90aa623086e4d6f4e43c72468e6339b
      prisma: 5.1.0
    dev: false

  /@prisma/engines-version@5.1.0-28.a9b7003df90aa623086e4d6f4e43c72468e6339b:
    resolution: {integrity: sha512-jTwE2oy1yjICmTfnCR0ASIpuMZXZ18sUzQXB7V0RMbrM9OlcmbUwXPuYhnxXuWN8XwRmujeIhsXs/Zeh+fjPOQ==}
    dev: false

  /@prisma/engines@5.1.0:
    resolution: {integrity: sha512-HqaFsnPmZOdMWkPq6tT2eTVTQyaAXEDdKszcZ4yc7DGMBIYRP6j/zAJTtZUG9SsMV8FaucdL5vRyxY/p5Ni28g==}
    requiresBuild: true
    dev: false

  /@types/node-fetch@2.6.4:
    resolution: {integrity: sha512-1ZX9fcN4Rvkvgv4E6PAY5WXUFWFcRWxZa3EW83UjycOB9ljJCedb2CupIP4RZMEwF/M3eTcCihbBRgwtGbg5Rg==}
    dependencies:
      '@types/node': 20.4.5
      form-data: 3.0.1
    dev: false

  /@types/node@18.17.1:
    resolution: {integrity: sha512-xlR1jahfizdplZYRU59JlUx9uzF1ARa8jbhM11ccpCJya8kvos5jwdm2ZAgxSCwOl0fq21svP18EVwPBXMQudw==}
    dev: false

  /@types/node@20.4.5:
    resolution: {integrity: sha512-rt40Nk13II9JwQBdeYqmbn2Q6IVTA5uPhvSO+JVqdXw/6/4glI6oR9ezty/A9Hg5u7JH4OmYmuQ+XvjKm0Datg==}

  /@types/parse-gitignore@1.0.0:
    resolution: {integrity: sha512-GCL7NIxhUzJ1M5bp68T8DtDVTbQdw93MPIIII+YASs3icSozMEG9ZjX7pp7ldRJrVgrRtJBwy+/g+aBzCIttlg==}
    dependencies:
      '@types/node': 20.4.5
    dev: true

  /@types/prompt-sync@4.2.0:
    resolution: {integrity: sha512-5RPQYDT7MNkt+vq6xp58tSPx4THANyQcBSaw3Ni+KV7MUAgvUUbmCsQmcPVrcc8dwuURSPixz2qTJdJF6ABSKw==}
    dev: true

  /@types/retry@0.12.0:
    resolution: {integrity: sha512-wWKOClTTiizcZhXnPY4wikVAwmdYHp8q6DmC+EJUzAMsycb7HB32Kh9RN4+0gExjmPmZSAQjgURXIGATPegAvA==}
    dev: false

  /@types/uuid@9.0.2:
    resolution: {integrity: sha512-kNnC1GFBLuhImSnV7w4njQkUiJi0ZXUycu1rUaouPqiKlXkh77JKgdRnTAp1x5eBwcIwbtI+3otwzuIDEuDoxQ==}
    dev: false

  /abort-controller@3.0.0:
    resolution: {integrity: sha512-h8lQ8tacZYnR3vNQTgibj+tODHI5/+l06Au2Pcriv/Gmet0eaj4TwWH41sO9wnHDiQsEj19q0drzdWdeAHtweg==}
    engines: {node: '>=6.5'}
    dependencies:
      event-target-shim: 5.0.1
    dev: false

  /agentkeepalive@4.3.0:
    resolution: {integrity: sha512-7Epl1Blf4Sy37j4v9f9FjICCh4+KAQOyXgHEwlyBiAQLbhKdq/i2QQU3amQalS/wPhdPzDXPL5DMR5bkn+YeWg==}
    engines: {node: '>= 8.0.0'}
    dependencies:
      debug: 4.3.4
      depd: 2.0.0
      humanize-ms: 1.2.1
    transitivePeerDependencies:
      - supports-color
    dev: false

  /ansi-regex@4.1.1:
    resolution: {integrity: sha512-ILlv4k/3f6vfQ4OoP2AGvirOktlQ98ZEL1k9FaQjxa3L1abBgbuTDAdPOpvbGncC0BTVQrl+OM8xZGK6tWXt7g==}
    engines: {node: '>=6'}
    dev: false

  /ansi-regex@5.0.1:
    resolution: {integrity: sha512-quJQXlTSUGL2LH9SUXo8VwsY4soanhgo6LNSm84E1LBcE8s3O0wpdiRzyR9z/ZZJMlMWv37qOOb9pdJlMUEKFQ==}
    engines: {node: '>=8'}
    dev: false

  /ansi-regex@6.0.1:
    resolution: {integrity: sha512-n5M855fKb2SsfMIiFFoVrABHJC8QtHwVx+mHWP3QcEqBHYienj5dHSgjbxtC0WEZXYt4wcD6zrQElDPhFuZgfA==}
    engines: {node: '>=12'}
    dev: false

  /ansi-styles@4.3.0:
    resolution: {integrity: sha512-zbB9rCJAT1rbjiVDb2hqKFHNYLxgtk8NURxZ3IZwD3F6NtxbXZQCnnSi1Lkx+IDohdPlFp222wVALIheZJQSEg==}
    engines: {node: '>=8'}
    dependencies:
      color-convert: 2.0.1
    dev: false

  /ansi-styles@5.2.0:
    resolution: {integrity: sha512-Cxwpt2SfTzTtXcfOlzGEee8O+c+MmUgGrNiBcXnuWxuFJHe6a5Hz7qwhwe5OgaSYI0IJvkLqWX1ASG+cJOkEiA==}
    engines: {node: '>=10'}
    dev: false

  /ansi-styles@6.2.1:
    resolution: {integrity: sha512-bN798gFfQX+viw3R7yrGWRqnrN2oRkEkUjjl4JNn4E8GxxbjtG3FbrEIIY3l8/hrwUwIeCZvi4QuOTP4MErVug==}
    engines: {node: '>=12'}
    dev: false

  /argparse@2.0.1:
    resolution: {integrity: sha512-8+9WqebbFzpX9OR+Wa6O29asIogeRMzcGtAINdpMHHyAg10f05aSFVBbcEqGf/PXw1EjAZ+q2/bEBg3DvurK3Q==}
    dev: false

  /asynckit@0.4.0:
    resolution: {integrity: sha512-Oei9OH4tRh0YqU3GxhX79dM/mwVgvbZJaSNaRk+bshkj0S5cfHcgYakreBjrHwatXKbz+IoIdYLxrKim2MjW0Q==}
    dev: false

  /axios@0.26.1:
    resolution: {integrity: sha512-fPwcX4EvnSHuInCMItEhAGnaSEXRBjtzh9fOtsE6E1G6p7vl7edEeZe11QHf18+6+9gR5PbKV/sGKNaD8YaMeA==}
    dependencies:
      follow-redirects: 1.15.2
    transitivePeerDependencies:
      - debug
    dev: false

  /balanced-match@1.0.2:
    resolution: {integrity: sha512-3oSeUO0TMV67hN1AmbXsK4yaqU7tjiHlbxRDZOpH0KW9+CeX4bRAaX0Anxt0tx2MrpRpWwQaPwIlISEJhYU5Pw==}
    dev: false

  /base-64@0.1.0:
    resolution: {integrity: sha512-Y5gU45svrR5tI2Vt/X9GPd3L0HNIKzGu202EjxrXMpuc2V2CiKgemAbUUsqYmZJvPtCXoUKjNZwBJzsNScUbXA==}
    dev: false

  /base64-js@1.5.1:
    resolution: {integrity: sha512-AKpaYlHn8t4SVbOHCy+b5+KKgvR4vrsD8vbvrbiQJps7fKDTkjkDry6ji0rUJjC0kzbNePLwzxq8iypo41qeWA==}
    dev: false

  /binary-extensions@2.2.0:
    resolution: {integrity: sha512-jDctJ/IVQbZoJykoeHbhXpOlNBqGNcwXJKJog42E5HDPUwQTSdjCHdihjj0DlnheQ7blbT6dHOafNAiS8ooQKA==}
    engines: {node: '>=8'}
    dev: false

  /binary-search@1.3.6:
    resolution: {integrity: sha512-nbE1WxOTTrUWIfsfZ4aHGYu5DOuNkbxGokjV6Z2kxfJK3uaAb8zNK1muzOeipoLHZjInT4Br88BHpzevc681xA==}
    dev: false

  /bindings@1.5.0:
    resolution: {integrity: sha512-p2q/t/mhvuOj/UeLlV6566GD/guowlr0hHxClI0W9m7MWYkL1F0hLo+0Aexs9HSPCtR1SXQ0TD3MMKrXZajbiQ==}
    dependencies:
      file-uri-to-path: 1.0.0
    dev: false

  /bl@4.1.0:
    resolution: {integrity: sha512-1W07cM9gS6DcLperZfFSj+bWLtaPGSOHWhPiGzXmvVJbRLdG82sH/Kn8EtW1VqWVA54AKf2h5k5BbnIbwF3h6w==}
    dependencies:
      buffer: 5.7.1
      inherits: 2.0.4
      readable-stream: 3.6.2
    dev: false

  /brace-expansion@2.0.1:
    resolution: {integrity: sha512-XnAIvQ8eM+kC6aULx6wuQiwVsnzsi9d3WxzV3FpWTGA19F621kwdbsAcFKXgKUHZWsy+mY6iL1sHTxWEFCytDA==}
    dependencies:
      balanced-match: 1.0.2
    dev: false

  /buffer-from@1.1.2:
    resolution: {integrity: sha512-E+XQCRwSbaaiChtv6k6Dwgc+bx+Bs6vuKJHHl5kox/BaKbhiXzqQOwK4cO22yElGp2OCmjwVhT3HmxgyPGnJfQ==}
    dev: true

  /buffer@5.7.1:
    resolution: {integrity: sha512-EHcyIPBQ4BSGlvjB16k5KgAJ27CIsHY/2JBmCRReo48y9rQ3MaUzWX3KVlBa4U7MyX02HdVj0K7C3WaB3ju7FQ==}
    dependencies:
      base64-js: 1.5.1
      ieee754: 1.2.1
    dev: false

  /camelcase@6.3.0:
    resolution: {integrity: sha512-Gmy6FhYlCY7uOElZUSbxo2UCDH8owEk996gkbrpsgGtrJLM3J7jGxl9Ic7Qwwj4ivOE5AWZWRMecDdF7hqGjFA==}
    engines: {node: '>=10'}
    dev: false

  /charenc@0.0.2:
    resolution: {integrity: sha512-yrLQ/yVUFXkzg7EDQsPieE/53+0RlaWTs+wBrvW36cyilJ2SaDWfl4Yj7MtLTXleV9uEKefbAGUPv2/iWSooRA==}
    dev: false

  /chownr@1.1.4:
    resolution: {integrity: sha512-jJ0bqzaylmJtVnNgzTeSOs8DPavpbYgEr/b0YL8/2GO3xJEhInFmhKMUnEJQjZumK7KXGFhUy89PrsJWlakBVg==}
    dev: false

  /color-convert@2.0.1:
    resolution: {integrity: sha512-RRECPsj7iu/xb5oKYcsFHSppFNnsj/52OVTRKb4zP5onXwVF3zVmmToNcOfGC+CRDpfK/U584fMg38ZHCaElKQ==}
    engines: {node: '>=7.0.0'}
    dependencies:
      color-name: 1.1.4
    dev: false

  /color-name@1.1.4:
    resolution: {integrity: sha512-dOy+3AuW3a2wNbZHIuMZpTcgjGuLU/uBL/ubcZF9OXbDo8ff4O8yVp5Bf0efS8uEoYo5q4Fx7dY9OgQGXgAsQA==}
    dev: false

  /combined-stream@1.0.8:
    resolution: {integrity: sha512-FQN4MRfuJeHf7cBbBMJFXhKSDq+2kAArBlmRBvcvFE5BB1HZKXtSFASDhdlz9zOYwxh8lDdnvmMOe/+5cdoEdg==}
    engines: {node: '>= 0.8'}
    dependencies:
      delayed-stream: 1.0.0
    dev: false

  /commander@10.0.1:
    resolution: {integrity: sha512-y4Mg2tXshplEbSGzx7amzPwKKOCGuoSRP/CjEdwwk0FOGlUbq6lKuoyDZTNZkmxHdJtp54hdfY/JUrdL7Xfdug==}
    engines: {node: '>=14'}
    dev: false

  /cross-spawn@7.0.3:
    resolution: {integrity: sha512-iRDPJKUPVEND7dHPO8rkbOnPpyDygcDFtWjpeWNCgy8WP2rXcxXL8TskReQl6OrB2G7+UJrags1q15Fudc7G6w==}
    engines: {node: '>= 8'}
    dependencies:
      path-key: 3.1.1
      shebang-command: 2.0.0
      which: 2.0.2
    dev: false

  /crypt@0.0.2:
    resolution: {integrity: sha512-mCxBlsHFYh9C+HVpiEacem8FEBnMXgU9gy4zmNC+SXAZNB/1idgp/aulFJ4FgCi7GPEVbfyng092GqL2k2rmow==}
    dev: false

  /debug@4.3.4:
    resolution: {integrity: sha512-PRWFHuSU3eDtQJPvnNY7Jcket1j0t5OuOsFzPPzsekD52Zl8qUfFIPEiswXqIvHWGVHOgX+7G/vCNNhehwxfkQ==}
    engines: {node: '>=6.0'}
    peerDependencies:
      supports-color: '*'
    peerDependenciesMeta:
      supports-color:
        optional: true
    dependencies:
      ms: 2.1.2
    dev: false

  /decamelize@1.2.0:
    resolution: {integrity: sha512-z2S+W9X73hAUUki+N+9Za2lBlun89zigOyGrsax+KUQ6wKW4ZoWpEYBkGhQjwAjjDCkWxhY0VKEhk8wzY7F5cA==}
    engines: {node: '>=0.10.0'}
    dev: false

  /decompress-response@6.0.0:
    resolution: {integrity: sha512-aW35yZM6Bb/4oJlZncMH2LCoZtJXTRxES17vE3hoRiowU2kWHaJKFkSBDnDR+cm9J+9QhXmREyIfv0pji9ejCQ==}
    engines: {node: '>=10'}
    dependencies:
      mimic-response: 3.1.0
    dev: false

  /deep-extend@0.6.0:
    resolution: {integrity: sha512-LOHxIOaPYdHlJRtCQfDIVZtfw/ufM8+rVj649RIHzcm/vGwQRXFt6OPqIFWsm2XEMrNIEtWR64sY1LEKD2vAOA==}
    engines: {node: '>=4.0.0'}
    dev: false

  /delayed-stream@1.0.0:
    resolution: {integrity: sha512-ZySD7Nf91aLB0RxL4KGrKHBXl7Eds1DAmEdcoVawXnLD7SDhpNgtuII2aAkg7a7QS41jxPSZ17p4VdGnMHk3MQ==}
    engines: {node: '>=0.4.0'}
    dev: false

  /depd@2.0.0:
    resolution: {integrity: sha512-g7nH6P6dyDioJogAAGprGpCtVImJhpPk/roCzdb3fIh61/s/nPsfR6onyMwkCAR/OlC3yBC0lESvUoQEAssIrw==}
    engines: {node: '>= 0.8'}
    dev: false

  /detect-libc@2.0.2:
    resolution: {integrity: sha512-UX6sGumvvqSaXgdKGUsgZWqcUyIXZ/vZTrlRT/iobiKhGL0zL4d3osHj3uqllWJK+i+sixDS/3COVEOFbupFyw==}
    engines: {node: '>=8'}
    dev: false

  /digest-fetch@1.3.0:
    resolution: {integrity: sha512-CGJuv6iKNM7QyZlM2T3sPAdZWd/p9zQiRNS9G+9COUCwzWFTs0Xp8NF5iePx7wtvhDykReiRRrSeNb4oMmB8lA==}
    dependencies:
      base-64: 0.1.0
      md5: 2.3.0
    dev: false

  /eastasianwidth@0.2.0:
    resolution: {integrity: sha512-I88TYZWc9XiYHRQ4/3c5rjjfgkjhLyW2luGIheGERbNQ6OY7yTybanSpDXZa8y7VUP9YmDcYa+eyq4ca7iLqWA==}
    dev: false

  /emoji-regex@8.0.0:
    resolution: {integrity: sha512-MSjYzcWNOA0ewAHpz0MxpYFvwg6yjy1NG3xteoqz644VCo/RPgnr1/GGt+ic3iJTzQ8Eu3TdM14SawnVUmGE6A==}
    dev: false

  /emoji-regex@9.2.2:
    resolution: {integrity: sha512-L18DaJsXSUk2+42pv8mLs5jJT2hqFkFE4j21wOmgbUqsZ2hL72NsUU785g9RXgo3s0ZNgVl42TiHp3ZtOv/Vyg==}
    dev: false

  /end-of-stream@1.4.4:
    resolution: {integrity: sha512-+uw1inIHVPQoaVuHzRyXd21icM+cnt4CzD5rW+NC1wjOUSTOs+Te7FOv7AhN7vS9x/oIyhLP5PR1H+phQAHu5Q==}
    dependencies:
      once: 1.4.0
    dev: false

  /esbuild@0.17.19:
    resolution: {integrity: sha512-XQ0jAPFkK/u3LcVRcvVHQcTIqD6E2H1fvZMA5dQPSOWb3suUbWbfbRf94pjc0bNzRYLfIrDRQXr7X+LHIm5oHw==}
    engines: {node: '>=12'}
    hasBin: true
    requiresBuild: true
    optionalDependencies:
      '@esbuild/android-arm': 0.17.19
      '@esbuild/android-arm64': 0.17.19
      '@esbuild/android-x64': 0.17.19
      '@esbuild/darwin-arm64': 0.17.19
      '@esbuild/darwin-x64': 0.17.19
      '@esbuild/freebsd-arm64': 0.17.19
      '@esbuild/freebsd-x64': 0.17.19
      '@esbuild/linux-arm': 0.17.19
      '@esbuild/linux-arm64': 0.17.19
      '@esbuild/linux-ia32': 0.17.19
      '@esbuild/linux-loong64': 0.17.19
      '@esbuild/linux-mips64el': 0.17.19
      '@esbuild/linux-ppc64': 0.17.19
      '@esbuild/linux-riscv64': 0.17.19
      '@esbuild/linux-s390x': 0.17.19
      '@esbuild/linux-x64': 0.17.19
      '@esbuild/netbsd-x64': 0.17.19
      '@esbuild/openbsd-x64': 0.17.19
      '@esbuild/sunos-x64': 0.17.19
      '@esbuild/win32-arm64': 0.17.19
      '@esbuild/win32-ia32': 0.17.19
      '@esbuild/win32-x64': 0.17.19
    dev: true

  /event-target-shim@5.0.1:
    resolution: {integrity: sha512-i/2XbnSz/uxRCU6+NdVJgKWDTM427+MqYbkQzD321DuCQJUqOuJKIA0IM2+W2xtYHdKOmZ4dR6fExsd4SXL+WQ==}
    engines: {node: '>=6'}
    dev: false

  /eventemitter3@4.0.7:
    resolution: {integrity: sha512-8guHBZCwKnFhYdHr2ysuRWErTwhoN2X8XELRlrRwpmfeY2jjuUN4taQMsULKUVo1K4DvZl+0pgfyoysHxvmvEw==}
    dev: false

  /expand-template@2.0.3:
    resolution: {integrity: sha512-XYfuKMvj4O35f/pOXLObndIRvyQ+/+6AhODh+OKWj9S9498pHHn/IMszH+gt0fBCRWMNfk1ZSp5x3AifmnI2vg==}
    engines: {node: '>=6'}
    dev: false

  /expr-eval@2.0.2:
    resolution: {integrity: sha512-4EMSHGOPSwAfBiibw3ndnP0AvjDWLsMvGOvWEZ2F96IGk0bIVdjQisOHxReSkE13mHcfbuCiXw+G4y0zv6N8Eg==}
    dev: false

  /faiss-node@0.2.2:
    resolution: {integrity: sha512-6Hue9mFwxfOCdCXXvgezKulkKlVVeKAdCOYaRkzlrrObJngahOCyW3qrh64trXglpWc1vP9+3aF3mENnNKTOfA==}
    engines: {node: '>= 14.0.0'}
    requiresBuild: true
    dependencies:
      bindings: 1.5.0
      node-addon-api: 6.1.0
      prebuild-install: 7.1.1
    dev: false

  /file-uri-to-path@1.0.0:
    resolution: {integrity: sha512-0Zt+s3L7Vf1biwWZ29aARiVYLx7iMGnEUl9x33fbB/j3jR81u/O2LbqK+Bm1CDSNDKVtJ/YjwY7TUd5SkeLQLw==}
    dev: false

  /flat@5.0.2:
    resolution: {integrity: sha512-b6suED+5/3rTpUBdG1gupIl8MPFCAMA0QXwmljLhvCUKcUvdE4gWky9zpuGCcXHOsz4J9wPGNWq6OKpmIzz3hQ==}
    hasBin: true
    dev: false

  /follow-redirects@1.15.2:
    resolution: {integrity: sha512-VQLG33o04KaQ8uYi2tVNbdrWp1QWxNNea+nmIB4EVM28v0hmP17z7aG1+wAkNzVq4KeXTq3221ye5qTJP91JwA==}
    engines: {node: '>=4.0'}
    peerDependencies:
      debug: '*'
    peerDependenciesMeta:
      debug:
        optional: true
    dev: false

  /foreground-child@3.1.1:
    resolution: {integrity: sha512-TMKDUnIte6bfb5nWv7V/caI169OHgvwjb7V4WkeUvbQQdjr5rWKqHFiKWb/fcOwB+CzBT+qbWjvj+DVwRskpIg==}
    engines: {node: '>=14'}
    dependencies:
      cross-spawn: 7.0.3
      signal-exit: 4.1.0
    dev: false

  /form-data-encoder@1.7.2:
    resolution: {integrity: sha512-qfqtYan3rxrnCk1VYaA4H+Ms9xdpPqvLZa6xmMgFvhO32x7/3J/ExcTd6qpxM0vH2GdMI+poehyBZvqfMTto8A==}
    dev: false

  /form-data@3.0.1:
    resolution: {integrity: sha512-RHkBKtLWUVwd7SqRIvCZMEvAMoGUp0XU+seQiZejj0COz3RI3hWP4sCv3gZWWLjJTd7rGwcsF5eKZGii0r/hbg==}
    engines: {node: '>= 6'}
    dependencies:
      asynckit: 0.4.0
      combined-stream: 1.0.8
      mime-types: 2.1.35
    dev: false

  /form-data@4.0.0:
    resolution: {integrity: sha512-ETEklSGi5t0QMZuiXoA/Q6vcnxcLQP5vdugSpuAyi6SVGi2clPPp+xgEhuMaHC+zGgn31Kd235W35f7Hykkaww==}
    engines: {node: '>= 6'}
    dependencies:
      asynckit: 0.4.0
      combined-stream: 1.0.8
      mime-types: 2.1.35
    dev: false

  /formdata-node@4.4.1:
    resolution: {integrity: sha512-0iirZp3uVDjVGt9p49aTaqjk84TrglENEDuqfdlZQ1roC9CWlPk6Avf8EEnZNcAqPonwkG35x4n3ww/1THYAeQ==}
    engines: {node: '>= 12.20'}
    dependencies:
      node-domexception: 1.0.0
      web-streams-polyfill: 4.0.0-beta.3
    dev: false

  /fs-constants@1.0.0:
    resolution: {integrity: sha512-y6OAwoSIf7FyjMIv94u+b5rdheZEjzR63GTyZJm5qh4Bi+2YgwLCcI/fPFZkL5PSixOt6ZNKm+w+Hfp/Bciwow==}
    dev: false

  /fsevents@2.3.2:
    resolution: {integrity: sha512-xiqMQR4xAeHTuB9uWm+fFRcIOgKBMiOBP+eXiyT7jsgVCq1bkVygt00oASowB7EdtpOHaaPgKt812P9ab+DDKA==}
    engines: {node: ^8.16.0 || ^10.6.0 || >=11.0.0}
    os: [darwin]
    requiresBuild: true
    dev: true
    optional: true

  /get-tsconfig@4.6.2:
    resolution: {integrity: sha512-E5XrT4CbbXcXWy+1jChlZmrmCwd5KGx502kDCXJJ7y898TtWW9FwoG5HfOLVRKmlmDGkWN2HM9Ho+/Y8F0sJDg==}
    dependencies:
      resolve-pkg-maps: 1.0.0
    dev: true

  /github-from-package@0.0.0:
    resolution: {integrity: sha512-SyHy3T1v2NUXn29OsWdxmK6RwHD+vkj3v8en8AOBZ1wBQ/hCAQ5bAQTD02kW4W9tUp/3Qh6J8r9EvntiyCmOOw==}
    dev: false

  /glob@10.3.3:
    resolution: {integrity: sha512-92vPiMb/iqpmEgsOoIDvTjc50wf9CCCvMzsi6W0JLPeUKE8TWP1a73PgqSrqy7iAZxaSD1YdzU7QZR5LF51MJw==}
    engines: {node: '>=16 || 14 >=14.17'}
    hasBin: true
    dependencies:
      foreground-child: 3.1.1
      jackspeak: 2.2.2
      minimatch: 9.0.3
      minipass: 7.0.2
      path-scurry: 1.10.1
    dev: false

  /humanize-ms@1.2.1:
    resolution: {integrity: sha512-Fl70vYtsAFb/C06PTS9dZBo7ihau+Tu/DNCk/OyHhea07S+aeMWpFFkUaXRa8fI+ScZbEI8dfSxwY7gxZ9SAVQ==}
    dependencies:
      ms: 2.1.3
    dev: false

  /ieee754@1.2.1:
    resolution: {integrity: sha512-dcyqhDvX1C46lXZcVqCpK+FtMRQVdIMN6/Df5js2zouUsqG7I6sFxitIC+7KYK29KdXOLHdu9zL4sFnoVQnqaA==}
    dev: false

  /inherits@2.0.4:
    resolution: {integrity: sha512-k/vGaX4/Yla3WzyMCvTQOXYeIHvqOKtnqBduzTHpzpQZzAskKMhZ2K+EnBiSM9zGSoIFeMpXKxa4dYeZIQqewQ==}
    dev: false

  /ini@1.3.8:
    resolution: {integrity: sha512-JV/yugV2uzW5iMRSiZAyDtQd+nxtUnjeLt0acNdw98kKLrvuRVyB80tsREOE7yvGVgalhZ6RNXCmEHkUKBKxew==}
    dev: false

  /is-any-array@2.0.1:
    resolution: {integrity: sha512-UtilS7hLRu++wb/WBAw9bNuP1Eg04Ivn1vERJck8zJthEvXCBEBpGR/33u/xLKWEQf95803oalHrVDptcAvFdQ==}
    dev: false

  /is-buffer@1.1.6:
    resolution: {integrity: sha512-NcdALwpXkTm5Zvvbk7owOUSvVvBKDgKP5/ewfXEznmQFfs4ZRmanOeKBTjRVjka3QFoN6XJ+9F3USqfHqTaU5w==}
    dev: false

  /is-fullwidth-code-point@3.0.0:
    resolution: {integrity: sha512-zymm5+u+sCsSWyD9qNaejV3DFvhCKclKdizYaJUuHA83RLjb7nSuGnddCHGv0hk+KY7BMAlsWeK4Ueg6EV6XQg==}
    engines: {node: '>=8'}
    dev: false

  /isexe@2.0.0:
    resolution: {integrity: sha512-RHxMLp9lnKHGHRng9QFhRCMbYAcVpn69smSGcq3f36xjgVVWThj4qqLbTLlq7Ssj8B+fIQ1EuCEGI2lKsyQeIw==}
    dev: false

  /jackspeak@2.2.2:
    resolution: {integrity: sha512-mgNtVv4vUuaKA97yxUHoA3+FkuhtxkjdXEWOyB/N76fjy0FjezEt34oy3epBtvCvS+7DyKwqCFWx/oJLV5+kCg==}
    engines: {node: '>=14'}
    dependencies:
      '@isaacs/cliui': 8.0.2
    optionalDependencies:
      '@pkgjs/parseargs': 0.11.0
    dev: false

  /js-tiktoken@1.0.7:
    resolution: {integrity: sha512-biba8u/clw7iesNEWLOLwrNGoBP2lA+hTaBLs/D45pJdUPFXyxD6nhcDVtADChghv4GgyAiMKYMiRx7x6h7Biw==}
    dependencies:
      base64-js: 1.5.1
    dev: false

  /js-yaml@4.1.0:
    resolution: {integrity: sha512-wpxZs9NoxZaJESJGIZTyDEaYpl0FKSA+FB9aJiyemKhMwkxQg63h4T1KJgUGHpTqPDNRcmmYLugrRjJlBtWvRA==}
    hasBin: true
    dependencies:
      argparse: 2.0.1
    dev: false

  /jsonpointer@5.0.1:
    resolution: {integrity: sha512-p/nXbhSEcu3pZRdkW1OfJhpsVtW1gd4Wa1fnQc9YLiTfAjn0312eMKimbdIQzuZl9aa9xUGaRlP9T/CJE/ditQ==}
    engines: {node: '>=0.10.0'}
    dev: false

  /langchain@0.0.120(faiss-node@0.2.2):
    resolution: {integrity: sha512-QDtoluHiyZnOWsweb3b7rW9ULj2HzGJqgWhxaGviwnA3SrE1om9BMKCY5eI0NMIL/dd5MutenGGlD+VGL0MVWA==}
    engines: {node: '>=18'}
    peerDependencies:
      '@aws-sdk/client-dynamodb': ^3.310.0
      '@aws-sdk/client-kendra': ^3.352.0
      '@aws-sdk/client-lambda': ^3.310.0
      '@aws-sdk/client-s3': ^3.310.0
      '@aws-sdk/client-sagemaker-runtime': ^3.310.0
      '@aws-sdk/client-sfn': ^3.310.0
      '@azure/storage-blob': ^12.15.0
      '@clickhouse/client': ^0.0.14
      '@elastic/elasticsearch': ^8.4.0
      '@getmetal/metal-sdk': '*'
      '@getzep/zep-js': ^0.4.1
      '@gomomento/sdk': ^1.23.0
      '@google-ai/generativelanguage': ^0.2.1
      '@google-cloud/storage': ^6.10.1
      '@huggingface/inference': ^1.5.1
      '@notionhq/client': ^2.2.5
      '@opensearch-project/opensearch': '*'
      '@pinecone-database/pinecone': '*'
      '@planetscale/database': ^1.8.0
      '@qdrant/js-client-rest': ^1.2.0
      '@supabase/postgrest-js': ^1.1.1
      '@supabase/supabase-js': ^2.10.0
      '@tensorflow-models/universal-sentence-encoder': '*'
      '@tensorflow/tfjs-converter': '*'
      '@tensorflow/tfjs-core': '*'
      '@tigrisdata/vector': ^1.1.0
      '@upstash/redis': ^1.20.6
      '@zilliz/milvus2-sdk-node': '>=2.2.7'
      apify-client: ^2.7.1
      axios: '*'
      cheerio: ^1.0.0-rc.12
      chromadb: ^1.5.3
      cohere-ai: ^5.0.2
      d3-dsv: ^2.0.0
      epub2: ^3.0.1
      faiss-node: ^0.2.1
      firebase-admin: ^11.9.0
      google-auth-library: ^8.9.0
      hnswlib-node: ^1.4.2
      html-to-text: ^9.0.5
      ignore: ^5.2.0
      ioredis: ^5.3.2
      mammoth: '*'
      mongodb: ^5.2.0
      mysql2: ^3.3.3
      notion-to-md: ^3.1.0
      pdf-parse: 1.1.1
      peggy: ^3.0.2
      pg: ^8.11.0
      pg-copy-streams: ^6.0.5
      pickleparser: ^0.1.0
      playwright: ^1.32.1
      puppeteer: ^19.7.2
      redis: ^4.6.4
      replicate: ^0.12.3
      sonix-speech-recognition: ^2.1.1
      srt-parser-2: ^1.2.2
      typeorm: ^0.3.12
      typesense: ^1.5.3
      vectordb: ^0.1.4
      weaviate-ts-client: ^1.0.0
    peerDependenciesMeta:
      '@aws-sdk/client-dynamodb':
        optional: true
      '@aws-sdk/client-kendra':
        optional: true
      '@aws-sdk/client-lambda':
        optional: true
      '@aws-sdk/client-s3':
        optional: true
      '@aws-sdk/client-sagemaker-runtime':
        optional: true
      '@aws-sdk/client-sfn':
        optional: true
      '@azure/storage-blob':
        optional: true
      '@clickhouse/client':
        optional: true
      '@elastic/elasticsearch':
        optional: true
      '@getmetal/metal-sdk':
        optional: true
      '@getzep/zep-js':
        optional: true
      '@gomomento/sdk':
        optional: true
      '@google-ai/generativelanguage':
        optional: true
      '@google-cloud/storage':
        optional: true
      '@huggingface/inference':
        optional: true
      '@notionhq/client':
        optional: true
      '@opensearch-project/opensearch':
        optional: true
      '@pinecone-database/pinecone':
        optional: true
      '@planetscale/database':
        optional: true
      '@qdrant/js-client-rest':
        optional: true
      '@supabase/postgrest-js':
        optional: true
      '@supabase/supabase-js':
        optional: true
      '@tensorflow-models/universal-sentence-encoder':
        optional: true
      '@tensorflow/tfjs-converter':
        optional: true
      '@tensorflow/tfjs-core':
        optional: true
      '@tigrisdata/vector':
        optional: true
      '@upstash/redis':
        optional: true
      '@zilliz/milvus2-sdk-node':
        optional: true
      apify-client:
        optional: true
      axios:
        optional: true
      cheerio:
        optional: true
      chromadb:
        optional: true
      cohere-ai:
        optional: true
      d3-dsv:
        optional: true
      epub2:
        optional: true
      faiss-node:
        optional: true
      firebase-admin:
        optional: true
      google-auth-library:
        optional: true
      hnswlib-node:
        optional: true
      html-to-text:
        optional: true
      ignore:
        optional: true
      ioredis:
        optional: true
      mammoth:
        optional: true
      mongodb:
        optional: true
      mysql2:
        optional: true
      notion-to-md:
        optional: true
      pdf-parse:
        optional: true
      peggy:
        optional: true
      pg:
        optional: true
      pg-copy-streams:
        optional: true
      pickleparser:
        optional: true
      playwright:
        optional: true
      puppeteer:
        optional: true
      redis:
        optional: true
      replicate:
        optional: true
      sonix-speech-recognition:
        optional: true
      srt-parser-2:
        optional: true
      typeorm:
        optional: true
      typesense:
        optional: true
      vectordb:
        optional: true
      weaviate-ts-client:
        optional: true
    dependencies:
      '@anthropic-ai/sdk': 0.5.9
      ansi-styles: 5.2.0
      binary-extensions: 2.2.0
      camelcase: 6.3.0
      decamelize: 1.2.0
      expr-eval: 2.0.2
      faiss-node: 0.2.2
      flat: 5.0.2
      js-tiktoken: 1.0.7
      js-yaml: 4.1.0
      jsonpointer: 5.0.1
      langsmith: 0.0.17
      ml-distance: 4.0.1
      object-hash: 3.0.0
      openai: 3.3.0
      openapi-types: 12.1.3
      p-queue: 6.6.2
      p-retry: 4.6.2
      uuid: 9.0.0
      yaml: 2.3.1
      zod: 3.21.4
      zod-to-json-schema: 3.21.4(zod@3.21.4)
    transitivePeerDependencies:
      - debug
      - encoding
      - supports-color
    dev: false

  /langsmith@0.0.17:
    resolution: {integrity: sha512-K9AmQSd84Uvbdej1pIzxiybTN4cGZkSpDuR3RK1QqkWA2sFpN169AkhQsxUMPP6gnJZ3ThwFLFQqClJi1PcX2A==}
    hasBin: true
    dependencies:
      '@types/uuid': 9.0.2
      commander: 10.0.1
      p-queue: 6.6.2
      p-retry: 4.6.2
      uuid: 9.0.0
    dev: false

  /lru-cache@10.0.0:
    resolution: {integrity: sha512-svTf/fzsKHffP42sujkO/Rjs37BCIsQVRCeNYIm9WN8rgT7ffoUnRtZCqU+6BqcSBdv8gwJeTz8knJpgACeQMw==}
    engines: {node: 14 || >=16.14}
    dev: false

  /lru-cache@6.0.0:
    resolution: {integrity: sha512-Jo6dJ04CmSjuznwJSS3pUeWmd/H0ffTlkXXgwZi+eq1UCmqQwCh+eLsYOYCwY991i2Fah4h1BEMCx4qThGbsiA==}
    engines: {node: '>=10'}
    dependencies:
      yallist: 4.0.0
    dev: false

  /md5@2.3.0:
    resolution: {integrity: sha512-T1GITYmFaKuO91vxyoQMFETst+O71VUPEU3ze5GNzDm0OWdP8v1ziTaAEPUr/3kLsY3Sftgz242A1SetQiDL7g==}
    dependencies:
      charenc: 0.0.2
      crypt: 0.0.2
      is-buffer: 1.1.6
    dev: false

  /mime-db@1.52.0:
    resolution: {integrity: sha512-sPU4uV7dYlvtWJxwwxHD0PuihVNiE7TyAbQ5SWxDCB9mUYvOgroQOwYQQOKPJ8CIbE+1ETVlOoK1UC2nU3gYvg==}
    engines: {node: '>= 0.6'}
    dev: false

  /mime-types@2.1.35:
    resolution: {integrity: sha512-ZDY+bPm5zTTF+YpCrAU9nK0UgICYPT0QtT1NZWFv4s++TNkcgVaT0g6+4R2uI4MjQjzysHB1zxuWL50hzaeXiw==}
    engines: {node: '>= 0.6'}
    dependencies:
      mime-db: 1.52.0
    dev: false

  /mimic-response@3.1.0:
    resolution: {integrity: sha512-z0yWI+4FDrrweS8Zmt4Ej5HdJmky15+L2e6Wgn3+iK5fWzb6T3fhNFq2+MeTRb064c6Wr4N/wv0DzQTjNzHNGQ==}
    engines: {node: '>=10'}
    dev: false

  /minimatch@9.0.3:
    resolution: {integrity: sha512-RHiac9mvaRw0x3AYRgDC1CxAP7HTcNrrECeA8YYJeWnpo+2Q5CegtZjaotWTWxDG3UeGA1coE05iH1mPjT/2mg==}
    engines: {node: '>=16 || 14 >=14.17'}
    dependencies:
      brace-expansion: 2.0.1
    dev: false

  /minimist@1.2.8:
    resolution: {integrity: sha512-2yyAR8qBkN3YuheJanUpWC5U3bb5osDywNB8RzDVlDwDHbocAJveqqj1u8+SVD7jkWT4yvsHCpWqqWqAxb0zCA==}
    dev: false

  /minipass@7.0.2:
    resolution: {integrity: sha512-eL79dXrE1q9dBbDCLg7xfn/vl7MS4F1gvJAgjJrQli/jbQWdUttuVawphqpffoIYfRdq78LHx6GP4bU/EQ2ATA==}
    engines: {node: '>=16 || 14 >=14.17'}
    dev: false

  /mkdirp-classic@0.5.3:
    resolution: {integrity: sha512-gKLcREMhtuZRwRAfqP3RFW+TK4JqApVBtOIftVgjuABpAtpxhPGaDcfvbhNvD0B8iD1oUr/txX35NjcaY6Ns/A==}
    dev: false

  /ml-array-mean@1.1.6:
    resolution: {integrity: sha512-MIdf7Zc8HznwIisyiJGRH9tRigg3Yf4FldW8DxKxpCCv/g5CafTw0RRu51nojVEOXuCQC7DRVVu5c7XXO/5joQ==}
    dependencies:
      ml-array-sum: 1.1.6
    dev: false

  /ml-array-sum@1.1.6:
    resolution: {integrity: sha512-29mAh2GwH7ZmiRnup4UyibQZB9+ZLyMShvt4cH4eTK+cL2oEMIZFnSyB3SS8MlsTh6q/w/yh48KmqLxmovN4Dw==}
    dependencies:
      is-any-array: 2.0.1
    dev: false

  /ml-distance-euclidean@2.0.0:
    resolution: {integrity: sha512-yC9/2o8QF0A3m/0IXqCTXCzz2pNEzvmcE/9HFKOZGnTjatvBbsn4lWYJkxENkA4Ug2fnYl7PXQxnPi21sgMy/Q==}
    dev: false

  /ml-distance@4.0.1:
    resolution: {integrity: sha512-feZ5ziXs01zhyFUUUeZV5hwc0f5JW0Sh0ckU1koZe/wdVkJdGxcP06KNQuF0WBTj8FttQUzcvQcpcrOp/XrlEw==}
    dependencies:
      ml-array-mean: 1.1.6
      ml-distance-euclidean: 2.0.0
      ml-tree-similarity: 1.0.0
    dev: false

  /ml-tree-similarity@1.0.0:
    resolution: {integrity: sha512-XJUyYqjSuUQkNQHMscr6tcjldsOoAekxADTplt40QKfwW6nd++1wHWV9AArl0Zvw/TIHgNaZZNvr8QGvE8wLRg==}
    dependencies:
      binary-search: 1.3.6
      num-sort: 2.1.0
    dev: false

  /ms@2.1.2:
    resolution: {integrity: sha512-sGkPx+VjMtmA6MX27oA4FBFELFCZZ4S4XqeGOXCv68tT+jb3vk/RyaKWP0PTKyWtmLSM0b+adUTEvbs1PEaH2w==}
    dev: false

  /ms@2.1.3:
    resolution: {integrity: sha512-6FlzubTLZG3J2a/NVCAleEhjzq5oxgHyaCU9yYXvcLsvoVaHJq/s5xXI6/XXP6tz7R9xAOtHnSO/tXtF3WRTlA==}
    dev: false

  /napi-build-utils@1.0.2:
    resolution: {integrity: sha512-ONmRUqK7zj7DWX0D9ADe03wbwOBZxNAfF20PlGfCWQcD3+/MakShIHrMqx9YwPTfxDdF1zLeL+RGZiR9kGMLdg==}
    dev: false

  /node-abi@3.45.0:
    resolution: {integrity: sha512-iwXuFrMAcFVi/ZoZiqq8BzAdsLw9kxDfTC0HMyjXfSL/6CSDAGD5UmR7azrAgWV1zKYq7dUUMj4owusBWKLsiQ==}
    engines: {node: '>=10'}
    dependencies:
      semver: 7.5.4
    dev: false

  /node-addon-api@6.1.0:
    resolution: {integrity: sha512-+eawOlIgy680F0kBzPUNFhMZGtJ1YmqM6l4+Crf4IkImjYrO/mqPwRMh352g23uIaQKFItcQ64I7KMaJxHgAVA==}
    dev: false

  /node-domexception@1.0.0:
    resolution: {integrity: sha512-/jKZoMpw0F8GRwl4/eLROPA3cfcXtLApP0QzLmUT/HuPCZWyB7IY9ZrMeKw2O/nFIqPQB3PVM9aYm0F312AXDQ==}
    engines: {node: '>=10.5.0'}
    dev: false

  /node-fetch@2.6.12:
    resolution: {integrity: sha512-C/fGU2E8ToujUivIO0H+tpQ6HWo4eEmchoPIoXtxCrVghxdKq+QOHqEZW7tuP3KlV3bC8FRMO5nMCC7Zm1VP6g==}
    engines: {node: 4.x || >=6.0.0}
    peerDependencies:
      encoding: ^0.1.0
    peerDependenciesMeta:
      encoding:
        optional: true
    dependencies:
      whatwg-url: 5.0.0
    dev: false

  /num-sort@2.1.0:
    resolution: {integrity: sha512-1MQz1Ed8z2yckoBeSfkQHHO9K1yDRxxtotKSJ9yvcTUUxSvfvzEq5GwBrjjHEpMlq/k5gvXdmJ1SbYxWtpNoVg==}
    engines: {node: '>=8'}
    dev: false

  /object-hash@3.0.0:
    resolution: {integrity: sha512-RSn9F68PjH9HqtltsSnqYC1XXoWe9Bju5+213R98cNGttag9q9yAOTzdbsqvIa7aNm5WffBZFpWYr2aWrklWAw==}
    engines: {node: '>= 6'}
    dev: false

  /once@1.4.0:
    resolution: {integrity: sha512-lNaJgI+2Q5URQBkccEKHTQOPaXdUxnZZElQTZY0MFUAuaEqe1E+Nyvgdz/aIyNi6Z9MzO5dv1H8n58/GELp3+w==}
    dependencies:
      wrappy: 1.0.2
    dev: false

  /openai@3.3.0:
    resolution: {integrity: sha512-uqxI/Au+aPRnsaQRe8CojU0eCR7I0mBiKjD3sNMzY6DaC1ZVrc85u98mtJW6voDug8fgGN+DIZmTDxTthxb7dQ==}
    dependencies:
      axios: 0.26.1
      form-data: 4.0.0
    transitivePeerDependencies:
      - debug
    dev: false

  /openapi-types@12.1.3:
    resolution: {integrity: sha512-N4YtSYJqghVu4iek2ZUvcN/0aqH1kRDuNqzcycDxhOUpg7GdvLa2F3DgS6yBNhInhv2r/6I0Flkn7CqL8+nIcw==}
    dev: false

  /p-finally@1.0.0:
    resolution: {integrity: sha512-LICb2p9CB7FS+0eR1oqWnHhp0FljGLZCWBE9aix0Uye9W8LTQPwMTYVGWQWIw9RdQiDg4+epXQODwIYJtSJaow==}
    engines: {node: '>=4'}
    dev: false

  /p-queue@6.6.2:
    resolution: {integrity: sha512-RwFpb72c/BhQLEXIZ5K2e+AhgNVmIejGlTgiB9MzZ0e93GRvqZ7uSi0dvRF7/XIXDeNkra2fNHBxTyPDGySpjQ==}
    engines: {node: '>=8'}
    dependencies:
      eventemitter3: 4.0.7
      p-timeout: 3.2.0
    dev: false

  /p-retry@4.6.2:
    resolution: {integrity: sha512-312Id396EbJdvRONlngUx0NydfrIQ5lsYu0znKVUzVvArzEIt08V1qhtyESbGVd1FGX7UKtiFp5uwKZdM8wIuQ==}
    engines: {node: '>=8'}
    dependencies:
      '@types/retry': 0.12.0
      retry: 0.13.1
    dev: false

  /p-timeout@3.2.0:
    resolution: {integrity: sha512-rhIwUycgwwKcP9yTOOFK/AKsAopjjCakVqLHePO3CC6Mir1Z99xT+R63jZxAT5lFZLa2inS5h+ZS2GvR99/FBg==}
    engines: {node: '>=8'}
    dependencies:
      p-finally: 1.0.0
    dev: false

  /parse-gitignore@2.0.0:
    resolution: {integrity: sha512-RmVuCHWsfu0QPNW+mraxh/xjQVw/lhUCUru8Zni3Ctq3AoMhpDTq0OVdKS6iesd6Kqb7viCV3isAL43dciOSog==}
    engines: {node: '>=14'}
    dev: false

  /path-key@3.1.1:
    resolution: {integrity: sha512-ojmeN0qd+y0jszEtoY48r0Peq5dwMEkIlCOu6Q5f41lfkswXuKtYrhgoTpLnyIcHm24Uhqx+5Tqm2InSwLhE6Q==}
    engines: {node: '>=8'}
    dev: false

  /path-scurry@1.10.1:
    resolution: {integrity: sha512-MkhCqzzBEpPvxxQ71Md0b1Kk51W01lrYvlMzSUaIzNsODdd7mqhiimSZlr+VegAz5Z6Vzt9Xg2ttE//XBhH3EQ==}
    engines: {node: '>=16 || 14 >=14.17'}
    dependencies:
      lru-cache: 10.0.0
      minipass: 7.0.2
    dev: false

  /prebuild-install@7.1.1:
    resolution: {integrity: sha512-jAXscXWMcCK8GgCoHOfIr0ODh5ai8mj63L2nWrjuAgXE6tDyYGnx4/8o/rCgU+B4JSyZBKbeZqzhtwtC3ovxjw==}
    engines: {node: '>=10'}
    hasBin: true
    dependencies:
      detect-libc: 2.0.2
      expand-template: 2.0.3
      github-from-package: 0.0.0
      minimist: 1.2.8
      mkdirp-classic: 0.5.3
      napi-build-utils: 1.0.2
      node-abi: 3.45.0
      pump: 3.0.0
      rc: 1.2.8
      simple-get: 4.0.1
      tar-fs: 2.1.1
      tunnel-agent: 0.6.0
    dev: false

  /prisma@5.1.0:
    resolution: {integrity: sha512-wkXvh+6wxk03G8qwpZMOed4Y3j+EQ+bMTlvbDZHeal6k1E8QuGKzRO7DRXlE1NV0WNgOAas8kwZqcLETQ2+BiQ==}
    engines: {node: '>=16.13'}
    hasBin: true
    requiresBuild: true
    dependencies:
      '@prisma/engines': 5.1.0
    dev: false

  /prompt-sync@4.2.0:
    resolution: {integrity: sha512-BuEzzc5zptP5LsgV5MZETjDaKSWfchl5U9Luiu8SKp7iZWD5tZalOxvNcZRwv+d2phNFr8xlbxmFNcRKfJOzJw==}
    dependencies:
      strip-ansi: 5.2.0
    dev: false

  /pump@3.0.0:
    resolution: {integrity: sha512-LwZy+p3SFs1Pytd/jYct4wpv49HiYCqd9Rlc5ZVdk0V+8Yzv6jR5Blk3TRmPL1ft69TxP0IMZGJ+WPFU2BFhww==}
    dependencies:
      end-of-stream: 1.4.4
      once: 1.4.0
    dev: false

  /rc@1.2.8:
    resolution: {integrity: sha512-y3bGgqKj3QBdxLbLkomlohkvsA8gdAiUQlSBJnBhfn+BPxg4bc62d8TcBW15wavDfgexCgccckhcZvywyQYPOw==}
    hasBin: true
    dependencies:
      deep-extend: 0.6.0
      ini: 1.3.8
      minimist: 1.2.8
      strip-json-comments: 2.0.1
    dev: false

  /readable-stream@3.6.2:
    resolution: {integrity: sha512-9u/sniCrY3D5WdsERHzHE4G2YCXqoG5FTHUiCC4SIbr6XcLZBY05ya9EKjYek9O5xOAwjGq+1JdGBAS7Q9ScoA==}
    engines: {node: '>= 6'}
    dependencies:
      inherits: 2.0.4
      string_decoder: 1.3.0
      util-deprecate: 1.0.2
    dev: false

  /resolve-pkg-maps@1.0.0:
    resolution: {integrity: sha512-seS2Tj26TBVOC2NIc2rOe2y2ZO7efxITtLZcGSOnHHNOQ7CkiUBfw0Iw2ck6xkIhPwLhKNLS8BO+hEpngQlqzw==}
    dev: true

  /retry@0.13.1:
    resolution: {integrity: sha512-XQBQ3I8W1Cge0Seh+6gjj03LbmRFWuoszgK9ooCpwYIrhhoO80pfq4cUkU5DkknwfOfFteRwlZ56PYOGYyFWdg==}
    engines: {node: '>= 4'}
    dev: false

  /safe-buffer@5.2.1:
    resolution: {integrity: sha512-rp3So07KcdmmKbGvgaNxQSJr7bGVSVk5S9Eq1F+ppbRo70+YeaDxkw5Dd8NPN+GD6bjnYm2VuPuCXmpuYvmCXQ==}
    dev: false

  /semver@7.5.4:
    resolution: {integrity: sha512-1bCSESV6Pv+i21Hvpxp3Dx+pSD8lIPt8uVjRrxAUt/nbswYc+tK6Y2btiULjd4+fnq15PX+nqQDC7Oft7WkwcA==}
    engines: {node: '>=10'}
    hasBin: true
    dependencies:
      lru-cache: 6.0.0
    dev: false

  /shebang-command@2.0.0:
    resolution: {integrity: sha512-kHxr2zZpYtdmrN1qDjrrX/Z1rR1kG8Dx+gkpK1G4eXmvXswmcE1hTWBWYUzlraYw1/yZp6YuDY77YtvbN0dmDA==}
    engines: {node: '>=8'}
    dependencies:
      shebang-regex: 3.0.0
    dev: false

  /shebang-regex@3.0.0:
    resolution: {integrity: sha512-7++dFhtcx3353uBaq8DDR4NuxBetBzC7ZQOhmTQInHEd6bSrXdiEyzCvG07Z44UYdLShWUyXt5M/yhz8ekcb1A==}
    engines: {node: '>=8'}
    dev: false

  /signal-exit@4.1.0:
    resolution: {integrity: sha512-bzyZ1e88w9O1iNJbKnOlvYTrWPDl46O1bG0D3XInv+9tkPrxrN8jUUTiFlDkkmKWgn1M6CfIA13SuGqOa9Korw==}
    engines: {node: '>=14'}
    dev: false

  /simple-concat@1.0.1:
    resolution: {integrity: sha512-cSFtAPtRhljv69IK0hTVZQ+OfE9nePi/rtJmw5UjHeVyVroEqJXP1sFztKUy1qU+xvz3u/sfYJLa947b7nAN2Q==}
    dev: false

  /simple-get@4.0.1:
    resolution: {integrity: sha512-brv7p5WgH0jmQJr1ZDDfKDOSeWWg+OVypG99A/5vYGPqJ6pxiaHLy8nxtFjBA7oMa01ebA9gfh1uMCFqOuXxvA==}
    dependencies:
      decompress-response: 6.0.0
      once: 1.4.0
      simple-concat: 1.0.1
    dev: false

  /source-map-support@0.5.21:
    resolution: {integrity: sha512-uBHU3L3czsIyYXKX88fdrGovxdSCoTGDRZ6SYXtSRxLZUzHg5P/66Ht6uoUlHu9EZod+inXhKo3qQgwXUT/y1w==}
    dependencies:
      buffer-from: 1.1.2
      source-map: 0.6.1
    dev: true

  /source-map@0.6.1:
    resolution: {integrity: sha512-UjgapumWlbMhkBgzT7Ykc5YXUT46F0iKu8SGXq0bcwP5dz/h0Plj6enJqjz1Zbq2l5WaqYnrVbwWOWMyF3F47g==}
    engines: {node: '>=0.10.0'}
    dev: true

  /string-width@4.2.3:
    resolution: {integrity: sha512-wKyQRQpjJ0sIp62ErSZdGsjMJWsap5oRNihHhu6G7JVO/9jIB6UyevL+tXuOqrng8j/cxKTWyWUwvSTriiZz/g==}
    engines: {node: '>=8'}
    dependencies:
      emoji-regex: 8.0.0
      is-fullwidth-code-point: 3.0.0
      strip-ansi: 6.0.1
    dev: false

  /string-width@5.1.2:
    resolution: {integrity: sha512-HnLOCR3vjcY8beoNLtcjZ5/nxn2afmME6lhrDrebokqMap+XbeW8n9TXpPDOqdGK5qcI3oT0GKTW6wC7EMiVqA==}
    engines: {node: '>=12'}
    dependencies:
      eastasianwidth: 0.2.0
      emoji-regex: 9.2.2
      strip-ansi: 7.1.0
    dev: false

  /string_decoder@1.3.0:
    resolution: {integrity: sha512-hkRX8U1WjJFd8LsDJ2yQ/wWWxaopEsABU1XfkM8A+j0+85JAGppt16cr1Whg6KIbb4okU6Mql6BOj+uup/wKeA==}
    dependencies:
      safe-buffer: 5.2.1
    dev: false

  /strip-ansi@5.2.0:
    resolution: {integrity: sha512-DuRs1gKbBqsMKIZlrffwlug8MHkcnpjs5VPmL1PAh+mA30U0DTotfDZ0d2UUsXpPmPmMMJ6W773MaA3J+lbiWA==}
    engines: {node: '>=6'}
    dependencies:
      ansi-regex: 4.1.1
    dev: false

  /strip-ansi@6.0.1:
    resolution: {integrity: sha512-Y38VPSHcqkFrCpFnQ9vuSXmquuv5oXOKpGeT6aGrr3o3Gc9AlVa6JBfUSOCnbxGGZF+/0ooI7KrPuUSztUdU5A==}
    engines: {node: '>=8'}
    dependencies:
      ansi-regex: 5.0.1
    dev: false

  /strip-ansi@7.1.0:
    resolution: {integrity: sha512-iq6eVVI64nQQTRYq2KtEg2d2uU7LElhTJwsH4YzIHZshxlgZms/wIc4VoDQTlG/IvVIrBKG06CrZnp0qv7hkcQ==}
    engines: {node: '>=12'}
    dependencies:
      ansi-regex: 6.0.1
    dev: false

  /strip-json-comments@2.0.1:
    resolution: {integrity: sha512-4gB8na07fecVVkOI6Rs4e7T6NOTki5EmL7TUduTs6bu3EdnSycntVJ4re8kgZA+wx9IueI2Y11bfbgwtzuE0KQ==}
    engines: {node: '>=0.10.0'}
    dev: false

  /tar-fs@2.1.1:
    resolution: {integrity: sha512-V0r2Y9scmbDRLCNex/+hYzvp/zyYjvFbHPNgVTKfQvVrb6guiE/fxP+XblDNR011utopbkex2nM4dHNV6GDsng==}
    dependencies:
      chownr: 1.1.4
      mkdirp-classic: 0.5.3
      pump: 3.0.0
      tar-stream: 2.2.0
    dev: false

  /tar-stream@2.2.0:
    resolution: {integrity: sha512-ujeqbceABgwMZxEJnk2HDY2DlnUZ+9oEcb1KzTVfYHio0UE6dG71n60d8D2I4qNvleWrrXpmjpt7vZeF1LnMZQ==}
    engines: {node: '>=6'}
    dependencies:
      bl: 4.1.0
      end-of-stream: 1.4.4
      fs-constants: 1.0.0
      inherits: 2.0.4
      readable-stream: 3.6.2
    dev: false

  /tr46@0.0.3:
    resolution: {integrity: sha512-N3WMsuqV66lT30CrXNbEjx4GEwlow3v6rr4mCcv6prnfwhS01rkgyFdjPNBYd9br7LpXV1+Emh01fHnq2Gdgrw==}
    dev: false

  /tsx@3.12.7:
    resolution: {integrity: sha512-C2Ip+jPmqKd1GWVQDvz/Eyc6QJbGfE7NrR3fx5BpEHMZsEHoIxHL1j+lKdGobr8ovEyqeNkPLSKp6SCSOt7gmw==}
    hasBin: true
    dependencies:
      '@esbuild-kit/cjs-loader': 2.4.2
      '@esbuild-kit/core-utils': 3.1.0
      '@esbuild-kit/esm-loader': 2.5.5
    optionalDependencies:
      fsevents: 2.3.2
    dev: true

  /tunnel-agent@0.6.0:
    resolution: {integrity: sha512-McnNiV1l8RYeY8tBgEpuodCC1mLUdbSN+CYBL7kJsJNInOP8UjDDEwdk6Mw60vdLLrr5NHKZhMAOSrR2NZuQ+w==}
    dependencies:
      safe-buffer: 5.2.1
    dev: false

  /typescript@5.1.6:
    resolution: {integrity: sha512-zaWCozRZ6DLEWAWFrVDz1H6FVXzUSfTy5FUMWsQlU8Ym5JP9eO4xkTIROFCQvhQf61z6O/G6ugw3SgAnvvm+HA==}
    engines: {node: '>=14.17'}
    hasBin: true
    dev: true

  /util-deprecate@1.0.2:
    resolution: {integrity: sha512-EPD5q1uXyFxJpCrLnCc1nHnq3gOa6DZBocAIiI2TaSCA7VCJ1UJDMagCzIkXNsUYfD1daK//LTEQ8xiIbrHtcw==}
    dev: false

  /uuid@9.0.0:
    resolution: {integrity: sha512-MXcSTerfPa4uqyzStbRoTgt5XIe3x5+42+q1sDuy3R5MDk66URdLMOZe5aPX/SQd+kuYAh0FdP/pO28IkQyTeg==}
    hasBin: true
    dev: false

  /web-streams-polyfill@4.0.0-beta.3:
    resolution: {integrity: sha512-QW95TCTaHmsYfHDybGMwO5IJIM93I/6vTRk+daHTWFPhwh+C8Cg7j7XyKrwrj8Ib6vYXe0ocYNrmzY4xAAN6ug==}
    engines: {node: '>= 14'}
    dev: false

  /webidl-conversions@3.0.1:
    resolution: {integrity: sha512-2JAn3z8AR6rjK8Sm8orRC0h/bcl/DqL7tRPdGZ4I1CjdF+EaMLmYxBHyXuKL849eucPFhvBoxMsflfOb8kxaeQ==}
    dev: false

  /whatwg-url@5.0.0:
    resolution: {integrity: sha512-saE57nupxk6v3HY35+jzBwYa0rKSy0XR8JSxZPwgLr7ys0IBzhGviA1/TUGJLmSVqs8pb9AnvICXEuOHLprYTw==}
    dependencies:
      tr46: 0.0.3
      webidl-conversions: 3.0.1
    dev: false

  /which@2.0.2:
    resolution: {integrity: sha512-BLI3Tl1TW3Pvl70l3yq3Y64i+awpwXqsGBYWkkqMtnbXgrMD+yj7rhW0kuEDxzJaYXGjEW5ogapKNMEKNMjibA==}
    engines: {node: '>= 8'}
    hasBin: true
    dependencies:
      isexe: 2.0.0
    dev: false

  /wrap-ansi@7.0.0:
    resolution: {integrity: sha512-YVGIj2kamLSTxw6NsZjoBxfSwsn0ycdesmc4p+Q21c5zPuZ1pl+NfxVdxPtdHvmNVOQ6XSYG4AUtyt/Fi7D16Q==}
    engines: {node: '>=10'}
    dependencies:
      ansi-styles: 4.3.0
      string-width: 4.2.3
      strip-ansi: 6.0.1
    dev: false

  /wrap-ansi@8.1.0:
    resolution: {integrity: sha512-si7QWI6zUMq56bESFvagtmzMdGOtoxfR+Sez11Mobfc7tm+VkUckk9bW2UeffTGVUbOksxmSw0AA2gs8g71NCQ==}
    engines: {node: '>=12'}
    dependencies:
      ansi-styles: 6.2.1
      string-width: 5.1.2
      strip-ansi: 7.1.0
    dev: false

  /wrappy@1.0.2:
    resolution: {integrity: sha512-l4Sp/DRseor9wL6EvV2+TuQn63dMkPjZ/sp9XkghTEbV9KlPS1xUsZ3u7/IQO4wxtcFB4bgpQPRcR3QCvezPcQ==}
    dev: false

  /yallist@4.0.0:
    resolution: {integrity: sha512-3wdGidZyq5PB084XLES5TpOSRA3wjXAlIWMhum2kRcv/41Sn2emQ0dycQW4uZXLejwKvg6EsvbdlVL+FYEct7A==}
    dev: false

  /yaml@2.3.1:
    resolution: {integrity: sha512-2eHWfjaoXgTBC2jNM1LRef62VQa0umtvRiDSk6HSzW7RvS5YtkabJrwYLLEKWBc8a5U2PTSCs+dJjUTJdlHsWQ==}
    engines: {node: '>= 14'}
    dev: false

  /zod-to-json-schema@3.21.4(zod@3.21.4):
    resolution: {integrity: sha512-fjUZh4nQ1s6HMccgIeE0VP4QG/YRGPmyjO9sAh890aQKPEk3nqbfUXhMFaC+Dr5KvYBm8BCyvfpZf2jY9aGSsw==}
    peerDependencies:
      zod: ^3.21.4
    dependencies:
      zod: 3.21.4
    dev: false

  /zod@3.21.4:
    resolution: {integrity: sha512-m46AKbrzKVzOzs/DZgVnG5H55N1sv1M8qZU3A8RIKbs3mrACDNeIOeilDymVb2HdmP8uwshOCF4uJ8uM9rCqJw==}
    dev: false<|MERGE_RESOLUTION|>--- conflicted
+++ resolved
@@ -16,14 +16,10 @@
     version: 10.3.3
   langchain:
     specifier: ^0.0.120
-<<<<<<< HEAD
-    version: 0.0.120(faiss-node@0.2.2)
-=======
     version: 0.0.120
   parse-gitignore:
     specifier: ^2.0.0
     version: 2.0.0
->>>>>>> db2f7cef
   prisma:
     specifier: ^5.1.0
     version: 5.1.0
