import { Document } from "langchain/document";
import { Metadata } from "./types";
import { glob } from "glob";
import { readFileSync } from "fs";
import { RecursiveCharacterTextSplitter } from "langchain/text_splitter";
<<<<<<< HEAD
import { addDocsToVectorstore } from "./providers/prismaVec";
import { parse } from "parse-gitignore";
import { join } from "path";
=======
import { addDocsToVectorstore } from "./providers/sqliteVec";
>>>>>>> bffa9c00

export async function embedCodebase(
  m: Metadata,
  currentCommitHash: string,
  filePaths?: string[]
) {
  console.log(
    `Loading ${filePaths ? filePaths.length : "all"} files from ${
      m.repoPath
    }...`
  );

  const ignoredExtensions = [
    "tsbuildinfo",
    "sh",
    "svg",
    "webmanifest",
    "png",
    "ico",
    "gif",
    "xml",
    "woff2",
    "riv",
    "toml",
    "txt"
  ].map((e) => `**/*.${e}`);

  const gitignore = parse(join(m.repoPath, ".gitignore")).patterns;

  const files = await glob("**/*", {
    ignore: [
      // "node_modules",
      // "node_modules/**",
      ".git",
      ".git/**",
      "pnpm-lock.yaml",
      ".env",
      ".env.*",
      "dist",
      "dist/**",
      "**/bin",
      "**/bin/**",
      ...gitignore,
      ...ignoredExtensions,
    ],
    cwd: m.repoPath,
    nodir: true,
  });

  let filesToEmbed = files;

  if (filePaths) {
    filesToEmbed = files.filter((f) => filePaths?.includes(f));
  }

  console.log(`Found ${filesToEmbed.length} files to embed`);

  let exactFilePathsToEmbed = filesToEmbed.map((f) => `${m.repoPath}/${f}`);

  const docs = getDocumentsForFilepaths(
    m,
    exactFilePathsToEmbed,
    currentCommitHash
  );
  const splitDocs = await splitDocuments(docs);

  console.log(`Split ${docs.length} docs into ${splitDocs.length} docs`);

  await addDocsToVectorstore(splitDocs);
}


async function splitDocuments(docs: Document[]) {
  const splitDocs: Document[] = [];

  for (const doc of docs) {
    const fileExtension = doc.metadata.filePath.split(".").pop() ?? "";
    const splitter = getFileSplitterForExtension(fileExtension);

    const splitDoc = await splitter.splitDocuments([doc]);

    splitDocs.push(...splitDoc);
  }

  return splitDocs;
}

function getFileSplitterForExtension(fileExtension: string) {
  const options = {
    chunkSize: 5000,
    chunkOverlap: 2000,
  };

  switch (fileExtension) {
    case "js":
      return RecursiveCharacterTextSplitter.fromLanguage("js", options);
    case "ts":
      return RecursiveCharacterTextSplitter.fromLanguage("js", options);
    case "jsx":
      return RecursiveCharacterTextSplitter.fromLanguage("js", options);
    case "tsx":
      return RecursiveCharacterTextSplitter.fromLanguage("js", options);
    case "md":
      return RecursiveCharacterTextSplitter.fromLanguage("markdown", options);
    default:
      return new RecursiveCharacterTextSplitter(options);
  }
}

function hasNullBytes(buffer: Buffer): boolean {
  for (let i = 0; i < buffer.length; i++) {
    if (buffer[i] === 0) {
      return true;
    }
  }
  return false;
}

function getDocumentsForFilepaths(
  m: Metadata,
  exactFilePaths: string[],
  currentCommitHash: string
) {
  const docs: Document[] = [];
  for (const exactFilePath of exactFilePaths) {
    try {
      let buffer = readFileSync(exactFilePath);
      const pageContent = buffer.toString();

      pageContent = pageContent.replaceAll("\u0000", "");

      if (pageContent.length <= 0 || typeof pageContent !== "string" || hasNullBytes(buffer)) {
        console.log(`SKIPPING DUE TO INVALID CONTENT: ${exactFilePath}`);
        continue;
      }

      const doc = new Document({
        pageContent,
        metadata: {
          filePath: exactFilePath,
          commitHash: currentCommitHash,
          repoPath: m.repoPath,
        },
      });

      docs.push(doc);
    } catch {
      console.log("SKIPPING: ",exactFilePath); //MBH
    }
  }

  return docs;
}<|MERGE_RESOLUTION|>--- conflicted
+++ resolved
@@ -3,13 +3,9 @@
 import { glob } from "glob";
 import { readFileSync } from "fs";
 import { RecursiveCharacterTextSplitter } from "langchain/text_splitter";
-<<<<<<< HEAD
-import { addDocsToVectorstore } from "./providers/prismaVec";
+import { addDocsToVectorstore } from "./providers/sqliteVec";
 import { parse } from "parse-gitignore";
 import { join } from "path";
-=======
-import { addDocsToVectorstore } from "./providers/sqliteVec";
->>>>>>> bffa9c00
 
 export async function embedCodebase(
   m: Metadata,
